--- conflicted
+++ resolved
@@ -5,11 +5,8 @@
 __pycache__/
 *.pyc
 notebooks/*
-<<<<<<< HEAD
 .coverage
 cov.xml
-=======
->>>>>>> 55ec064c
 
 # Private
 .env
